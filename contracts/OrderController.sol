--- conflicted
+++ resolved
@@ -488,34 +488,10 @@
         return recoveredUser == backendAcc;
     }
 
-<<<<<<< HEAD
-    function _createOrder(OrderArgs memory args) private {
-        // NOTICE: first order gets the ID of 1
-        _orderId.increment();
-        uint256 id = _orderId.current();
-
-        _orders[id] = Order(
-            id,
-            msg.sender,
-            args.tokenA,
-            args.tokenB,
-            args.amount,
-            args.amountFilled,
-            args.type_,
-            args.side,
-            args.limitPrice,
-            args.slippage,
-            args.isCancellable,
-            OrderStatus.Active,
-            args.feeAmount
-        );
-
-=======
     function _createOrder(
         Order memory order,
         uint256 lockAmount
     ) private {
->>>>>>> 5cd926ff
         // Mark that new ID corresponds to the pair of tokens
         tokensToOrders[order.tokenA][order.tokenB].push(order.id);
 
